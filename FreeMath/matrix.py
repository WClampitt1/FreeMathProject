<<<<<<< HEAD
# As general documentation for building a matrix:
# *When declaring the object, the first argument should be the name you used
#  to declare the object as a string:
#  matrix_name = Matrix('matrix_name', A) where A is a properly formatted python list.
#  This is so that the Matrix object itself knows it's own name (for convenience, as
#  demonstrated by the display method, which needs such information for clarity).
# *The Matrix class is really just a wrapper for a python list, used to make matrix
#  operations simpler.
from random import randint
from copy import deepcopy


class MatrixOperations:
    @staticmethod
    def add_matrices(A, B, name=''):
        m, n = A.size()
        p, q = B.size()
        if m != p or n != q:
            raise IndexError('Matrices must be the same size!')
        new_mat = []
        for row in range(m):
            new_mat.append([])
            for col in range(n):
                new_mat[row].append(A.get_elem(row+1, col+1) + B.get_elem(row+1, col+1))
        return Matrix.build(name, new_mat)

    @staticmethod
    def import_matrix(file_name, new_mat_name=''):
        mat = []
        with open(file_name, 'r', encoding='utf-8') as f:
            for line in f:
                mat.append(line.split())
        for m in range(len(mat)):
            for n in range(len(mat[m])):
                mat[m][n] = int(mat[m][n])
        return Matrix.build(new_mat_name, mat)

    # A, B are matrices; C is a string, naming A*B. It should be the same name
    # as a string that the programmer wants the matrix to be named in his program.
    # For instance:
    # my_matrix = Matrix.mat_multiply(A, B, 'my_matrix') where A and B are Matrix
    # objects.
    # function returns C as a matrix object
    @staticmethod
    def matrix_product(A, B, C='', show_percent_complete=False, vector=False):  # matrix multiplication
        m, n = A.size()
        p, q = B.size()
        new_matrix = []
        if n != p:  # to assure no dimensional issues
            raise IndexError('Inner dimensions must match!')

        # (1) and (2) vary over the outer dimensions of A and B. These are the
        # dimensions of the product.
        # (3) varies over the inner dimensions, to correlate the individual elements
        # being multiplied.
        for rows in range(m):  # (1)
            new_matrix.append([])
            for elements in range(q):  # (2)
                tmp = 0
                i, j = 0, 0
                while i < n and j < p:  # (3)
                    # the '+1' is because the get_elem method operates on the
                    # human convention of using 1 as the starting index
                    # for mathematical matrices
                    tmp += A.get_elem(rows+1, j+1) * B.get_elem(i+1, elements+1)
                    i += 1
                    j += 1
                new_matrix[rows].append(tmp)
            if show_percent_complete:
                print((rows/m)*100)

        if vector:
            return new_matrix[0][0]
        else:
            return Matrix.build(C, new_matrix)

    @staticmethod
    def scalar_product(A, c, B=''):
        m, n = A.size()
        new_mat = []
        for row in range(m):
            new_mat.append([])
            for col in range(n):
                new_mat[row].append(A.get_elem(row+1, col+1) * c)
        return Matrix.build(B, new_mat)

    # get a matrix of predefined size of random integers
    @staticmethod
    def random_integer_matrix(matrix_name, rows, columns, rand_min, rand_max):
        mat = []
        for i in range(rows):
            mat.append([])
            for j in range(columns):
                mat[i].append(randint(rand_min, rand_max))
        return Matrix.build(matrix_name, mat)

    # this is to keep consistency among object types, while still being able to let vectors
    # inherit Matrix
    @staticmethod
    def build(name, matrix):
        if len(matrix) == 1 or len(matrix[0]) == 1:
            return Vector(name, matrix)
        else:
            return Matrix(name, matrix)

    # returns the identity matrix of specified size.
    @staticmethod
    def identity(length, name=None):
        I = [[1 if i == j else 0 for j in range(length)] for i in range(length)]
        if name is None:
            name = 'I'
        return Matrix.build(name, I)

    # augments two different matrix object together
    @staticmethod
    def augment(A, B, name=None):
        m, n = A.size()
        p, q = B.size()
        mat1 = A.matrix
        mat2 = B.matrix
        if m != p:
            raise IndexError('Matrices must have the same amount of rows to augment')
        for row in range(m):
            for col in range(q):
                mat1[row].append(mat2[row][col])
        if name is None:
            name = '[' + A.get_name() + ' ' + B.get_name() + ']'
        return Matrix.build(name, mat1)


# TODO
# * solution needs to be found for ef() and ref() returning improperly rounded
#   results.
class Matrix(MatrixOperations):
    def __init__(self, name, matrix):
        self.name = name
        self.matrix = matrix

    def get_name(self):
        return self.name

    def display(self, suppress_output=False, show_label=True):
        largest_elem_len = 1
        # All of the `if not suppress_output:` business basically
        # strips all of the print formatting from the string, so that it easier to work with
        # for mechanical purposes. It leaves the correct spacing, but removes tabs and name printings
        if not suppress_output:
            printable_matrix = '\t'
        else:
            printable_matrix = ''
        for row in self.matrix:
            for col in row:
                if len(str(col)) > largest_elem_len:
                    largest_elem_len = len(str(col))
        for i in self.matrix:
            for k in i:
                printable_matrix += (str(k) + '  ' + (largest_elem_len - len(str(k))) * ' ')
            if not suppress_output:
                printable_matrix += '\n\t'
            else:
                printable_matrix += '\n'
        if not suppress_output and show_label:
            print(self.name + ' = (\n' + printable_matrix + '\b\b\b\b)\n')
        elif not suppress_output and not show_label:
            print(printable_matrix)
        else:
            return printable_matrix

    # returns the row echelon form of the matrix. If det_output is True, function also returns det_op
    # which can be used to compute the determinate
    def ef(self, name=None, det_output=False):
        A = deepcopy(self.matrix)
        row, col, count = 0, 0, 0
        det_op = 1
        while row != len(A) and col != len(A[row]):
            if A[row][col] == 0:
                A.append(A.pop(row))
                det_op *= -1
                if count == len(A) - 1:
                    col += 1
                    count = 0
                else:
                    count += 1
            elif A[row][col] == 1:
                for x in range(row + 1, len(A)):
                    row_op = [-A[x][col] * i for i in A[row]]
                    A[x] = [row_op[i] + A[x][i] for i in range(len(A[x]))]
                col += 1
                row += 1
            else:
                det_op *= A[row][col]
                A[row] = [x / abs(A[row][col]) if x == 0 else x/A[row][col] for x in A[row]]
        if name is None:
            name = 'ref(' + self.name + ')'
        if det_output:
            return Matrix.build(name, A), det_op
        else:
            return Matrix.build(name, A)

    # returns the reduced row echelon form of the matrix
    def ref(self, name=None):
        A = self.ef().matrix
        for x in range(len(A)):
            for row in range(x):
                row_op = [-A[row][x] * i for i in A[x]]
                A[row] = [row_op[i] + A[row][i] for i in range(len(A[row]))]
        if name is None:
            name = 'ref(' + self.name + ')'
        return Matrix.build(name, A)

    # returns the determinate of the matrix
    def det(self):
        if self.size()[0] != self.size()[1]:
            raise IndexError('Cannot take the determinant of a non-square matrix!')
        tmp, det_op = self.ef(det_output=True)
        A = tmp.matrix
        det = 1
        for i in range(len(A) - 1):
            det *= A[i][i]
        return det * det_op

    # returns the transpose of the matrix
    def transpose(self, name=None):
        A = self.matrix
        A = [[A[j][i] for j in range(len(A[i]))] for i in range(len(A))]
        if name is None:
            name = self.name + '^t'
        return Matrix.build(name, A)

    # returns true if matrix is invertible
    def is_invert(self):
        if self.size()[0] != self.size()[1] or self.det() == 0:
            return False
        else:
            return True

    # returns the inverse of a matrix
    def invert(self, name=None):
        if self.is_invert() is False:
            raise AttributeError('Matrix is not invertible')
        I = Matrix.identity(self.size()[0])
        AI = Matrix.augment(self, I).ref().matrix
        inverse = [[AI[row][col] for col in range(self.size()[0], len(AI[row]))] for row in range(self.size()[0])]
        if name is None:
            name = self.name + '^-1'
        return Matrix.build(name, inverse)

    def size(self):
        return len(self.matrix), len(self.matrix[0])

    # any internal, mechanical use of get_elem will likely need to send (row+1, column+1) to
    # get actual elements, because the program is designed to operate on human use of indexing matrices
    # at 1, 1 not 0, 0
    def get_elem(self, i, j):
        return self.matrix[i-1][j-1]

    def write_out(self, file_name=''):  # defaults to writing matrix to it's own file based on its name
        if file_name == '':
            file_name = self.name + '.dat'
        writable_matrix = self.display(suppress_output=True)
        with open(file_name, 'w', encoding='utf-8') as f:
            f.write(writable_matrix)

    def power(self, num, name=''):
        tmp = self
        for i in range(num - 1):
            tmp = Matrix.matrix_product(tmp, self, name)  # order shouldn't matter
        return tmp

    def get_list(self):
        return self.matrix


# TODO
# Vector class needs cross and dot product methods
class Vector(Matrix):

    @staticmethod
    def dot(a, b, w):
        u = [[]]
        v = []
        for row in a.matrix:
            for col in row:
                u[0].append(col)
        for row in b.matrix:
            for col in row:
                v.append([col])
        q = Vector.build(a.get_name(), u)
        p = Vector.build(b.get_name(), v)
        return Vector.matrix_product(q, p, w, vector=True)
'''
    @staticmethod
    def cross(a, b):
        a.transpose()
'''
=======
# As general documentation for building a matrix:
# *When declaring the object, the first argument should be the name you used
#  to declare the object as a string:
#  matrix_name = Matrix('matrix_name', A) where A is a properly formatted python list.
#  This is so that the Matrix object itself knows it's own name (for convenience, as
#  demonstrated by the display method, which needs such information for clarity).
# *The Matrix class is really just a wrapper for a python list, used to make matrix
#  operations simpler.
from random import randint
from copy import deepcopy
from typing import List, NewType, Union, Tuple

Matrix = NewType('Matrix', object)
Vector = NewType('Vector', object)
file_name = NewType('file_name', str)
scalar = NewType('scalar', Union[float, int])


class MatrixOperations:
    @staticmethod
    def add_matrices(A: Matrix, B: Matrix, name: str=None) -> Matrix:
        m, n = A.size()
        p, q = B.size()
        if m != p or n != q:
            raise IndexError('Matrices must be the same size!')
        new_mat = []
        for row in range(m):
            new_mat.append([])
            for col in range(n):
                new_mat[row].append(A.get_elem(row+1, col+1) + B.get_elem(row+1, col+1))
        if name is None:
            name = A.name + ' + ' + B.name
        return Matrix.build(name, new_mat)

    @staticmethod
    def import_matrix(file: file_name, new_mat_name: str='') -> Matrix:
        mat = []
        with open(file, 'r', encoding='utf-8') as f:
            for line in f:
                mat.append(line.split())
        for m in range(len(mat)):
            for n in range(len(mat[m])):
                mat[m][n] = int(mat[m][n])
        return Matrix.build(new_mat_name, mat)

    # A, B are matrices; name is a string, naming A*B. It should be the same name
    # as a string that the programmer wants the matrix to be named in his program.
    # For instance:
    # my_matrix = Matrix.mat_multiply(A, B, 'my_matrix') where A and B are Matrix
    # objects.
    # function returns name as a matrix object

    # matrix multiplication
    @staticmethod
    def matrix_product(A: Matrix, B: Matrix, name: str=None, show_percent_complete: bool=False,
                       vector: bool=False) -> Matrix:
        m, n = A.size()
        p, q = B.size()
        new_matrix = []
        if n != p:  # to assure no dimensional issues
            raise IndexError('Inner dimensions must match!')

        # (1) and (2) vary over the outer dimensions of A and B. These are the
        # dimensions of the product.
        # (3) varies over the inner dimensions, to correlate the individual elements
        # being multiplied.
        for rows in range(m):  # (1)
            new_matrix.append([])
            for elements in range(q):  # (2)
                tmp = 0
                i, j = 0, 0
                while i < n and j < p:  # (3)
                    # the '+1' is because the get_elem method operates on the
                    # human convention of using 1 as the starting index
                    # for mathematical matrices
                    tmp += A.get_elem(rows+1, j+1) * B.get_elem(i+1, elements+1)
                    i += 1
                    j += 1
                new_matrix[rows].append(tmp)
            if show_percent_complete:
                print((rows/m)*100)

        if vector:
            return new_matrix[0][0]
        else:
            return Matrix.build(name, new_matrix)

    @staticmethod
    def scalar_product(A: Matrix, c: Union[float, int], name: str=None) -> Matrix:
        m, n = A.size()
        new_mat = []
        for row in range(m):
            new_mat.append([])
            for col in range(n):
                new_mat[row].append(A.get_elem(row+1, col+1) * c)
        return Matrix.build(name, new_mat)

    # get a matrix of predefined size of random integers
    @staticmethod
    def random_integer_matrix(matrix_name: str, rows: int, columns: int, rand_min: int, rand_max: int) -> Matrix:
        mat = []
        for i in range(rows):
            mat.append([])
            for j in range(columns):
                mat[i].append(randint(rand_min, rand_max))
        return Matrix.build(matrix_name, mat)

    # this is to keep consistency among object types, while still being able to let vectors
    # inherit Matrix
    @staticmethod
    def build(name: str, matrix: List) -> Matrix:
        if len(matrix) == 1 or len(matrix[0]) == 1:
            return Vector(name, matrix)
        else:
            return Matrix(name, matrix)

    # returns the identity matrix of specified size.
    @staticmethod
    def identity(size: int, name=None) -> Matrix:
        I = [[1 if i == j else 0 for j in range(size)] for i in range(size)]
        if name is None:
            name = 'I'
        return Matrix.build(name, I)

    # augments two different matrix object together
    @staticmethod
    def augment(A: Matrix, B: Matrix, name: str=None) -> Matrix:
        m, n = A.size()
        p, q = B.size()
        mat1 = A.matrix
        mat2 = B.matrix
        if m != p:
            raise IndexError('Matrices must have the same amount of rows to augment')
        for row in range(m):
            for col in range(q):
                mat1[row].append(mat2[row][col])
        if name is None:
            name = '[' + A.get_name() + ' ' + B.get_name() + ']'
        return Matrix.build(name, mat1)

# TODO
# * solution needs to be found for ef() and ref() returning improperly rounded
#   results.
class Matrix(MatrixOperations):
    def __init__(self, name: str, matrix: List):
        self.name = name
        self.matrix = matrix

    def get_name(self) -> str:
        return self.name

    def display(self, suppress_output: bool=False, show_label: bool=True):
        largest_elem_len = 1
        # All of the `if not suppress_output:` business basically
        # strips all of the print formatting from the string, so that it easier to work with
        # for mechanical purposes. It leaves the correct spacing, but removes tabs and name printings
        if not suppress_output:
            printable_matrix = '\t'
        else:
            printable_matrix = ''
        for row in self.matrix:
            for col in row:
                if len(str(col)) > largest_elem_len:
                    largest_elem_len = len(str(col))
        for i in self.matrix:
            for k in i:
                printable_matrix += (str(k) + '  ' + (largest_elem_len - len(str(k))) * ' ')
            if not suppress_output:
                printable_matrix += '\n\t'
            else:
                printable_matrix += '\n'
        if not suppress_output and show_label:
            print(self.name + ' = (\n' + printable_matrix + '\b\b\b\b)\n')
        elif not suppress_output and not show_label:
            print(printable_matrix)
        else:
            return printable_matrix

    # returns the row echelon form of the matrix. If det_output is True, function also returns det_op
    # which can be used to compute the determinate
    def ef(self, name: str=None, det_output: bool=False) -> Matrix:
        A = deepcopy(self.matrix)
        row, col, count = 0, 0, 0
        det_op = 1
        while row != len(A) and col != len(A[row]):
            if A[row][col] == 0:
                A.append(A.pop(row))
                det_op *= -1
                if count == len(A) - 1:
                    col += 1
                    count = 0
                else:
                    count += 1
            elif A[row][col] == 1:
                for x in range(row + 1, len(A)):
                    row_op = [-A[x][col] * i for i in A[row]]
                    A[x] = [row_op[i] + A[x][i] for i in range(len(A[x]))]
                col += 1
                row += 1
            else:
                det_op *= A[row][col]
                A[row] = [x / abs(A[row][col]) if x == 0 else x/A[row][col] for x in A[row]]
        if name is None:
            name = 'ref(' + self.name + ')'
        if det_output:
            return Matrix.build(name, A), det_op
        else:
            return Matrix.build(name, A)

    # returns the reduced row echelon form of the matrix
    def ref(self, name: str=None) -> Matrix:
        A = self.ef().matrix
        for x in range(len(A)):
            for row in range(x):
                row_op = [-A[row][x] * i for i in A[x]]
                A[row] = [row_op[i] + A[row][i] for i in range(len(A[row]))]
        if name is None:
            name = 'ref(' + self.name + ')'
        return Matrix.build(name, A)

    # returns the determinate of the matrix
    def det(self) -> Union[float, int]:
        if self.size()[0] != self.size()[1]:
            raise IndexError('Cannot take the determinant of a non-square matrix!')
        tmp, det_op = self.ef(det_output=True)
        A = tmp.matrix
        det = 1
        for i in range(len(A) - 1):
            det *= A[i][i]
        return det * det_op

    # returns the transpose of the matrix
    def transpose(self, name: str=None) -> Matrix:
        A = self.matrix
        A = [[A[col][row] for col in range(len(A[row]))] for row in range(len(A))]
        if name is None:
            name = self.name + '^t'
        return Matrix.build(name, A)

    # returns true if matrix is invertible
    def is_invert(self) -> bool:
        if self.size()[0] != self.size()[1] or self.det() == 0:
            return False
        else:
            return True

    # returns the inverse of a matrix
    def invert(self, name: str=None) -> Matrix:
        if self.is_invert() is False:
            raise AttributeError('Matrix is not invertible')
        I = Matrix.identity(self.size()[0])
        AI = Matrix.augment(self, I).ref().matrix
        inverse = [[AI[row][col] for col in range(self.size()[0], len(AI[row]))] for row in range(self.size()[0])]
        if name is None:
            name = self.name + '^-1'
        return Matrix.build(name, inverse)

    def size(self) -> Tuple:
        return len(self.matrix), len(self.matrix[0])

    # any internal, mechanical use of get_elem will likely need to send (row+1, column+1) to
    # get actual elements, because the program is designed to operate on human use of indexing matrices
    # at 1, 1 not 0, 0
    def get_elem(self, i, j):
        return self.matrix[i-1][j-1]

    def write_out(self, file: file_name=None) -> None:  # defaults to writing matrix to it's own file based on its name
        if file is None:
            file = self.name + '.dat'
        writable_matrix = self.display(suppress_output=True)
        with open(file, 'w', encoding='utf-8') as f:
            f.write(writable_matrix)

    def power(self, num: int, name: str=None) -> Matrix:
        tmp = self
        for i in range(num - 1):
            tmp = Matrix.matrix_product(tmp, self, name)  # order shouldn't matter
        return tmp

    def get_list(self) -> List:
        return self.matrix


# TODO
# Vector class needs cross and dot product methods
class Vector(Matrix):

    @staticmethod
    def dot(A, B, name: str=None) -> scalar:
        u = [[]]
        v = []
        for row in A.matrix:
            for col in row:
                u[0].append(col)
        for row in B.matrix:
            for col in row:
                v.append([col])
        q = Vector.build(A.get_name(), u)
        p = Vector.build(B.get_name(), v)
        if name is None:
            name = 'dot(' + A.name + ', ' + B.name + ')'
        return Vector.matrix_product(q, p, name, vector=True)
>>>>>>> ced227be
<|MERGE_RESOLUTION|>--- conflicted
+++ resolved
@@ -1,600 +1,302 @@
-<<<<<<< HEAD
-# As general documentation for building a matrix:
-# *When declaring the object, the first argument should be the name you used
-#  to declare the object as a string:
-#  matrix_name = Matrix('matrix_name', A) where A is a properly formatted python list.
-#  This is so that the Matrix object itself knows it's own name (for convenience, as
-#  demonstrated by the display method, which needs such information for clarity).
-# *The Matrix class is really just a wrapper for a python list, used to make matrix
-#  operations simpler.
-from random import randint
-from copy import deepcopy
-
-
-class MatrixOperations:
-    @staticmethod
-    def add_matrices(A, B, name=''):
-        m, n = A.size()
-        p, q = B.size()
-        if m != p or n != q:
-            raise IndexError('Matrices must be the same size!')
-        new_mat = []
-        for row in range(m):
-            new_mat.append([])
-            for col in range(n):
-                new_mat[row].append(A.get_elem(row+1, col+1) + B.get_elem(row+1, col+1))
-        return Matrix.build(name, new_mat)
-
-    @staticmethod
-    def import_matrix(file_name, new_mat_name=''):
-        mat = []
-        with open(file_name, 'r', encoding='utf-8') as f:
-            for line in f:
-                mat.append(line.split())
-        for m in range(len(mat)):
-            for n in range(len(mat[m])):
-                mat[m][n] = int(mat[m][n])
-        return Matrix.build(new_mat_name, mat)
-
-    # A, B are matrices; C is a string, naming A*B. It should be the same name
-    # as a string that the programmer wants the matrix to be named in his program.
-    # For instance:
-    # my_matrix = Matrix.mat_multiply(A, B, 'my_matrix') where A and B are Matrix
-    # objects.
-    # function returns C as a matrix object
-    @staticmethod
-    def matrix_product(A, B, C='', show_percent_complete=False, vector=False):  # matrix multiplication
-        m, n = A.size()
-        p, q = B.size()
-        new_matrix = []
-        if n != p:  # to assure no dimensional issues
-            raise IndexError('Inner dimensions must match!')
-
-        # (1) and (2) vary over the outer dimensions of A and B. These are the
-        # dimensions of the product.
-        # (3) varies over the inner dimensions, to correlate the individual elements
-        # being multiplied.
-        for rows in range(m):  # (1)
-            new_matrix.append([])
-            for elements in range(q):  # (2)
-                tmp = 0
-                i, j = 0, 0
-                while i < n and j < p:  # (3)
-                    # the '+1' is because the get_elem method operates on the
-                    # human convention of using 1 as the starting index
-                    # for mathematical matrices
-                    tmp += A.get_elem(rows+1, j+1) * B.get_elem(i+1, elements+1)
-                    i += 1
-                    j += 1
-                new_matrix[rows].append(tmp)
-            if show_percent_complete:
-                print((rows/m)*100)
-
-        if vector:
-            return new_matrix[0][0]
-        else:
-            return Matrix.build(C, new_matrix)
-
-    @staticmethod
-    def scalar_product(A, c, B=''):
-        m, n = A.size()
-        new_mat = []
-        for row in range(m):
-            new_mat.append([])
-            for col in range(n):
-                new_mat[row].append(A.get_elem(row+1, col+1) * c)
-        return Matrix.build(B, new_mat)
-
-    # get a matrix of predefined size of random integers
-    @staticmethod
-    def random_integer_matrix(matrix_name, rows, columns, rand_min, rand_max):
-        mat = []
-        for i in range(rows):
-            mat.append([])
-            for j in range(columns):
-                mat[i].append(randint(rand_min, rand_max))
-        return Matrix.build(matrix_name, mat)
-
-    # this is to keep consistency among object types, while still being able to let vectors
-    # inherit Matrix
-    @staticmethod
-    def build(name, matrix):
-        if len(matrix) == 1 or len(matrix[0]) == 1:
-            return Vector(name, matrix)
-        else:
-            return Matrix(name, matrix)
-
-    # returns the identity matrix of specified size.
-    @staticmethod
-    def identity(length, name=None):
-        I = [[1 if i == j else 0 for j in range(length)] for i in range(length)]
-        if name is None:
-            name = 'I'
-        return Matrix.build(name, I)
-
-    # augments two different matrix object together
-    @staticmethod
-    def augment(A, B, name=None):
-        m, n = A.size()
-        p, q = B.size()
-        mat1 = A.matrix
-        mat2 = B.matrix
-        if m != p:
-            raise IndexError('Matrices must have the same amount of rows to augment')
-        for row in range(m):
-            for col in range(q):
-                mat1[row].append(mat2[row][col])
-        if name is None:
-            name = '[' + A.get_name() + ' ' + B.get_name() + ']'
-        return Matrix.build(name, mat1)
-
-
-# TODO
-# * solution needs to be found for ef() and ref() returning improperly rounded
-#   results.
-class Matrix(MatrixOperations):
-    def __init__(self, name, matrix):
-        self.name = name
-        self.matrix = matrix
-
-    def get_name(self):
-        return self.name
-
-    def display(self, suppress_output=False, show_label=True):
-        largest_elem_len = 1
-        # All of the `if not suppress_output:` business basically
-        # strips all of the print formatting from the string, so that it easier to work with
-        # for mechanical purposes. It leaves the correct spacing, but removes tabs and name printings
-        if not suppress_output:
-            printable_matrix = '\t'
-        else:
-            printable_matrix = ''
-        for row in self.matrix:
-            for col in row:
-                if len(str(col)) > largest_elem_len:
-                    largest_elem_len = len(str(col))
-        for i in self.matrix:
-            for k in i:
-                printable_matrix += (str(k) + '  ' + (largest_elem_len - len(str(k))) * ' ')
-            if not suppress_output:
-                printable_matrix += '\n\t'
-            else:
-                printable_matrix += '\n'
-        if not suppress_output and show_label:
-            print(self.name + ' = (\n' + printable_matrix + '\b\b\b\b)\n')
-        elif not suppress_output and not show_label:
-            print(printable_matrix)
-        else:
-            return printable_matrix
-
-    # returns the row echelon form of the matrix. If det_output is True, function also returns det_op
-    # which can be used to compute the determinate
-    def ef(self, name=None, det_output=False):
-        A = deepcopy(self.matrix)
-        row, col, count = 0, 0, 0
-        det_op = 1
-        while row != len(A) and col != len(A[row]):
-            if A[row][col] == 0:
-                A.append(A.pop(row))
-                det_op *= -1
-                if count == len(A) - 1:
-                    col += 1
-                    count = 0
-                else:
-                    count += 1
-            elif A[row][col] == 1:
-                for x in range(row + 1, len(A)):
-                    row_op = [-A[x][col] * i for i in A[row]]
-                    A[x] = [row_op[i] + A[x][i] for i in range(len(A[x]))]
-                col += 1
-                row += 1
-            else:
-                det_op *= A[row][col]
-                A[row] = [x / abs(A[row][col]) if x == 0 else x/A[row][col] for x in A[row]]
-        if name is None:
-            name = 'ref(' + self.name + ')'
-        if det_output:
-            return Matrix.build(name, A), det_op
-        else:
-            return Matrix.build(name, A)
-
-    # returns the reduced row echelon form of the matrix
-    def ref(self, name=None):
-        A = self.ef().matrix
-        for x in range(len(A)):
-            for row in range(x):
-                row_op = [-A[row][x] * i for i in A[x]]
-                A[row] = [row_op[i] + A[row][i] for i in range(len(A[row]))]
-        if name is None:
-            name = 'ref(' + self.name + ')'
-        return Matrix.build(name, A)
-
-    # returns the determinate of the matrix
-    def det(self):
-        if self.size()[0] != self.size()[1]:
-            raise IndexError('Cannot take the determinant of a non-square matrix!')
-        tmp, det_op = self.ef(det_output=True)
-        A = tmp.matrix
-        det = 1
-        for i in range(len(A) - 1):
-            det *= A[i][i]
-        return det * det_op
-
-    # returns the transpose of the matrix
-    def transpose(self, name=None):
-        A = self.matrix
-        A = [[A[j][i] for j in range(len(A[i]))] for i in range(len(A))]
-        if name is None:
-            name = self.name + '^t'
-        return Matrix.build(name, A)
-
-    # returns true if matrix is invertible
-    def is_invert(self):
-        if self.size()[0] != self.size()[1] or self.det() == 0:
-            return False
-        else:
-            return True
-
-    # returns the inverse of a matrix
-    def invert(self, name=None):
-        if self.is_invert() is False:
-            raise AttributeError('Matrix is not invertible')
-        I = Matrix.identity(self.size()[0])
-        AI = Matrix.augment(self, I).ref().matrix
-        inverse = [[AI[row][col] for col in range(self.size()[0], len(AI[row]))] for row in range(self.size()[0])]
-        if name is None:
-            name = self.name + '^-1'
-        return Matrix.build(name, inverse)
-
-    def size(self):
-        return len(self.matrix), len(self.matrix[0])
-
-    # any internal, mechanical use of get_elem will likely need to send (row+1, column+1) to
-    # get actual elements, because the program is designed to operate on human use of indexing matrices
-    # at 1, 1 not 0, 0
-    def get_elem(self, i, j):
-        return self.matrix[i-1][j-1]
-
-    def write_out(self, file_name=''):  # defaults to writing matrix to it's own file based on its name
-        if file_name == '':
-            file_name = self.name + '.dat'
-        writable_matrix = self.display(suppress_output=True)
-        with open(file_name, 'w', encoding='utf-8') as f:
-            f.write(writable_matrix)
-
-    def power(self, num, name=''):
-        tmp = self
-        for i in range(num - 1):
-            tmp = Matrix.matrix_product(tmp, self, name)  # order shouldn't matter
-        return tmp
-
-    def get_list(self):
-        return self.matrix
-
-
-# TODO
-# Vector class needs cross and dot product methods
-class Vector(Matrix):
-
-    @staticmethod
-    def dot(a, b, w):
-        u = [[]]
-        v = []
-        for row in a.matrix:
-            for col in row:
-                u[0].append(col)
-        for row in b.matrix:
-            for col in row:
-                v.append([col])
-        q = Vector.build(a.get_name(), u)
-        p = Vector.build(b.get_name(), v)
-        return Vector.matrix_product(q, p, w, vector=True)
-'''
-    @staticmethod
-    def cross(a, b):
-        a.transpose()
-'''
-=======
-# As general documentation for building a matrix:
-# *When declaring the object, the first argument should be the name you used
-#  to declare the object as a string:
-#  matrix_name = Matrix('matrix_name', A) where A is a properly formatted python list.
-#  This is so that the Matrix object itself knows it's own name (for convenience, as
-#  demonstrated by the display method, which needs such information for clarity).
-# *The Matrix class is really just a wrapper for a python list, used to make matrix
-#  operations simpler.
-from random import randint
-from copy import deepcopy
-from typing import List, NewType, Union, Tuple
-
-Matrix = NewType('Matrix', object)
-Vector = NewType('Vector', object)
-file_name = NewType('file_name', str)
-scalar = NewType('scalar', Union[float, int])
-
-
-class MatrixOperations:
-    @staticmethod
-    def add_matrices(A: Matrix, B: Matrix, name: str=None) -> Matrix:
-        m, n = A.size()
-        p, q = B.size()
-        if m != p or n != q:
-            raise IndexError('Matrices must be the same size!')
-        new_mat = []
-        for row in range(m):
-            new_mat.append([])
-            for col in range(n):
-                new_mat[row].append(A.get_elem(row+1, col+1) + B.get_elem(row+1, col+1))
-        if name is None:
-            name = A.name + ' + ' + B.name
-        return Matrix.build(name, new_mat)
-
-    @staticmethod
-    def import_matrix(file: file_name, new_mat_name: str='') -> Matrix:
-        mat = []
-        with open(file, 'r', encoding='utf-8') as f:
-            for line in f:
-                mat.append(line.split())
-        for m in range(len(mat)):
-            for n in range(len(mat[m])):
-                mat[m][n] = int(mat[m][n])
-        return Matrix.build(new_mat_name, mat)
-
-    # A, B are matrices; name is a string, naming A*B. It should be the same name
-    # as a string that the programmer wants the matrix to be named in his program.
-    # For instance:
-    # my_matrix = Matrix.mat_multiply(A, B, 'my_matrix') where A and B are Matrix
-    # objects.
-    # function returns name as a matrix object
-
-    # matrix multiplication
-    @staticmethod
-    def matrix_product(A: Matrix, B: Matrix, name: str=None, show_percent_complete: bool=False,
-                       vector: bool=False) -> Matrix:
-        m, n = A.size()
-        p, q = B.size()
-        new_matrix = []
-        if n != p:  # to assure no dimensional issues
-            raise IndexError('Inner dimensions must match!')
-
-        # (1) and (2) vary over the outer dimensions of A and B. These are the
-        # dimensions of the product.
-        # (3) varies over the inner dimensions, to correlate the individual elements
-        # being multiplied.
-        for rows in range(m):  # (1)
-            new_matrix.append([])
-            for elements in range(q):  # (2)
-                tmp = 0
-                i, j = 0, 0
-                while i < n and j < p:  # (3)
-                    # the '+1' is because the get_elem method operates on the
-                    # human convention of using 1 as the starting index
-                    # for mathematical matrices
-                    tmp += A.get_elem(rows+1, j+1) * B.get_elem(i+1, elements+1)
-                    i += 1
-                    j += 1
-                new_matrix[rows].append(tmp)
-            if show_percent_complete:
-                print((rows/m)*100)
-
-        if vector:
-            return new_matrix[0][0]
-        else:
-            return Matrix.build(name, new_matrix)
-
-    @staticmethod
-    def scalar_product(A: Matrix, c: Union[float, int], name: str=None) -> Matrix:
-        m, n = A.size()
-        new_mat = []
-        for row in range(m):
-            new_mat.append([])
-            for col in range(n):
-                new_mat[row].append(A.get_elem(row+1, col+1) * c)
-        return Matrix.build(name, new_mat)
-
-    # get a matrix of predefined size of random integers
-    @staticmethod
-    def random_integer_matrix(matrix_name: str, rows: int, columns: int, rand_min: int, rand_max: int) -> Matrix:
-        mat = []
-        for i in range(rows):
-            mat.append([])
-            for j in range(columns):
-                mat[i].append(randint(rand_min, rand_max))
-        return Matrix.build(matrix_name, mat)
-
-    # this is to keep consistency among object types, while still being able to let vectors
-    # inherit Matrix
-    @staticmethod
-    def build(name: str, matrix: List) -> Matrix:
-        if len(matrix) == 1 or len(matrix[0]) == 1:
-            return Vector(name, matrix)
-        else:
-            return Matrix(name, matrix)
-
-    # returns the identity matrix of specified size.
-    @staticmethod
-    def identity(size: int, name=None) -> Matrix:
-        I = [[1 if i == j else 0 for j in range(size)] for i in range(size)]
-        if name is None:
-            name = 'I'
-        return Matrix.build(name, I)
-
-    # augments two different matrix object together
-    @staticmethod
-    def augment(A: Matrix, B: Matrix, name: str=None) -> Matrix:
-        m, n = A.size()
-        p, q = B.size()
-        mat1 = A.matrix
-        mat2 = B.matrix
-        if m != p:
-            raise IndexError('Matrices must have the same amount of rows to augment')
-        for row in range(m):
-            for col in range(q):
-                mat1[row].append(mat2[row][col])
-        if name is None:
-            name = '[' + A.get_name() + ' ' + B.get_name() + ']'
-        return Matrix.build(name, mat1)
-
-# TODO
-# * solution needs to be found for ef() and ref() returning improperly rounded
-#   results.
-class Matrix(MatrixOperations):
-    def __init__(self, name: str, matrix: List):
-        self.name = name
-        self.matrix = matrix
-
-    def get_name(self) -> str:
-        return self.name
-
-    def display(self, suppress_output: bool=False, show_label: bool=True):
-        largest_elem_len = 1
-        # All of the `if not suppress_output:` business basically
-        # strips all of the print formatting from the string, so that it easier to work with
-        # for mechanical purposes. It leaves the correct spacing, but removes tabs and name printings
-        if not suppress_output:
-            printable_matrix = '\t'
-        else:
-            printable_matrix = ''
-        for row in self.matrix:
-            for col in row:
-                if len(str(col)) > largest_elem_len:
-                    largest_elem_len = len(str(col))
-        for i in self.matrix:
-            for k in i:
-                printable_matrix += (str(k) + '  ' + (largest_elem_len - len(str(k))) * ' ')
-            if not suppress_output:
-                printable_matrix += '\n\t'
-            else:
-                printable_matrix += '\n'
-        if not suppress_output and show_label:
-            print(self.name + ' = (\n' + printable_matrix + '\b\b\b\b)\n')
-        elif not suppress_output and not show_label:
-            print(printable_matrix)
-        else:
-            return printable_matrix
-
-    # returns the row echelon form of the matrix. If det_output is True, function also returns det_op
-    # which can be used to compute the determinate
-    def ef(self, name: str=None, det_output: bool=False) -> Matrix:
-        A = deepcopy(self.matrix)
-        row, col, count = 0, 0, 0
-        det_op = 1
-        while row != len(A) and col != len(A[row]):
-            if A[row][col] == 0:
-                A.append(A.pop(row))
-                det_op *= -1
-                if count == len(A) - 1:
-                    col += 1
-                    count = 0
-                else:
-                    count += 1
-            elif A[row][col] == 1:
-                for x in range(row + 1, len(A)):
-                    row_op = [-A[x][col] * i for i in A[row]]
-                    A[x] = [row_op[i] + A[x][i] for i in range(len(A[x]))]
-                col += 1
-                row += 1
-            else:
-                det_op *= A[row][col]
-                A[row] = [x / abs(A[row][col]) if x == 0 else x/A[row][col] for x in A[row]]
-        if name is None:
-            name = 'ref(' + self.name + ')'
-        if det_output:
-            return Matrix.build(name, A), det_op
-        else:
-            return Matrix.build(name, A)
-
-    # returns the reduced row echelon form of the matrix
-    def ref(self, name: str=None) -> Matrix:
-        A = self.ef().matrix
-        for x in range(len(A)):
-            for row in range(x):
-                row_op = [-A[row][x] * i for i in A[x]]
-                A[row] = [row_op[i] + A[row][i] for i in range(len(A[row]))]
-        if name is None:
-            name = 'ref(' + self.name + ')'
-        return Matrix.build(name, A)
-
-    # returns the determinate of the matrix
-    def det(self) -> Union[float, int]:
-        if self.size()[0] != self.size()[1]:
-            raise IndexError('Cannot take the determinant of a non-square matrix!')
-        tmp, det_op = self.ef(det_output=True)
-        A = tmp.matrix
-        det = 1
-        for i in range(len(A) - 1):
-            det *= A[i][i]
-        return det * det_op
-
-    # returns the transpose of the matrix
-    def transpose(self, name: str=None) -> Matrix:
-        A = self.matrix
-        A = [[A[col][row] for col in range(len(A[row]))] for row in range(len(A))]
-        if name is None:
-            name = self.name + '^t'
-        return Matrix.build(name, A)
-
-    # returns true if matrix is invertible
-    def is_invert(self) -> bool:
-        if self.size()[0] != self.size()[1] or self.det() == 0:
-            return False
-        else:
-            return True
-
-    # returns the inverse of a matrix
-    def invert(self, name: str=None) -> Matrix:
-        if self.is_invert() is False:
-            raise AttributeError('Matrix is not invertible')
-        I = Matrix.identity(self.size()[0])
-        AI = Matrix.augment(self, I).ref().matrix
-        inverse = [[AI[row][col] for col in range(self.size()[0], len(AI[row]))] for row in range(self.size()[0])]
-        if name is None:
-            name = self.name + '^-1'
-        return Matrix.build(name, inverse)
-
-    def size(self) -> Tuple:
-        return len(self.matrix), len(self.matrix[0])
-
-    # any internal, mechanical use of get_elem will likely need to send (row+1, column+1) to
-    # get actual elements, because the program is designed to operate on human use of indexing matrices
-    # at 1, 1 not 0, 0
-    def get_elem(self, i, j):
-        return self.matrix[i-1][j-1]
-
-    def write_out(self, file: file_name=None) -> None:  # defaults to writing matrix to it's own file based on its name
-        if file is None:
-            file = self.name + '.dat'
-        writable_matrix = self.display(suppress_output=True)
-        with open(file, 'w', encoding='utf-8') as f:
-            f.write(writable_matrix)
-
-    def power(self, num: int, name: str=None) -> Matrix:
-        tmp = self
-        for i in range(num - 1):
-            tmp = Matrix.matrix_product(tmp, self, name)  # order shouldn't matter
-        return tmp
-
-    def get_list(self) -> List:
-        return self.matrix
-
-
-# TODO
-# Vector class needs cross and dot product methods
-class Vector(Matrix):
-
-    @staticmethod
-    def dot(A, B, name: str=None) -> scalar:
-        u = [[]]
-        v = []
-        for row in A.matrix:
-            for col in row:
-                u[0].append(col)
-        for row in B.matrix:
-            for col in row:
-                v.append([col])
-        q = Vector.build(A.get_name(), u)
-        p = Vector.build(B.get_name(), v)
-        if name is None:
-            name = 'dot(' + A.name + ', ' + B.name + ')'
-        return Vector.matrix_product(q, p, name, vector=True)
->>>>>>> ced227be
+# As general documentation for building a matrix:
+# *When declaring the object, the first argument should be the name you used
+#  to declare the object as a string:
+#  matrix_name = Matrix('matrix_name', A) where A is a properly formatted python list.
+#  This is so that the Matrix object itself knows it's own name (for convenience, as
+#  demonstrated by the display method, which needs such information for clarity).
+# *The Matrix class is really just a wrapper for a python list, used to make matrix
+#  operations simpler.
+from random import randint
+from copy import deepcopy
+from typing import List, NewType, Union, Tuple
+
+Matrix = NewType('Matrix', object)
+Vector = NewType('Vector', object)
+file_name = NewType('file_name', str)
+scalar = NewType('scalar', Union[float, int])
+
+
+class MatrixOperations:
+    @staticmethod
+    def add_matrices(A: Matrix, B: Matrix, name: str=None) -> Matrix:
+        m, n = A.size()
+        p, q = B.size()
+        if m != p or n != q:
+            raise IndexError('Matrices must be the same size!')
+        new_mat = []
+        for row in range(m):
+            new_mat.append([])
+            for col in range(n):
+                new_mat[row].append(A.get_elem(row+1, col+1) + B.get_elem(row+1, col+1))
+        if name is None:
+            name = A.name + ' + ' + B.name
+        return Matrix.build(name, new_mat)
+
+    @staticmethod
+    def import_matrix(file: file_name, new_mat_name: str='') -> Matrix:
+        mat = []
+        with open(file, 'r', encoding='utf-8') as f:
+            for line in f:
+                mat.append(line.split())
+        for m in range(len(mat)):
+            for n in range(len(mat[m])):
+                mat[m][n] = int(mat[m][n])
+        return Matrix.build(new_mat_name, mat)
+
+    # A, B are matrices; name is a string, naming A*B. It should be the same name
+    # as a string that the programmer wants the matrix to be named in his program.
+    # For instance:
+    # my_matrix = Matrix.mat_multiply(A, B, 'my_matrix') where A and B are Matrix
+    # objects.
+    # function returns name as a matrix object
+
+    # matrix multiplication
+    @staticmethod
+    def matrix_product(A: Matrix, B: Matrix, name: str=None, show_percent_complete: bool=False,
+                       vector: bool=False) -> Matrix:
+        m, n = A.size()
+        p, q = B.size()
+        new_matrix = []
+        if n != p:  # to assure no dimensional issues
+            raise IndexError('Inner dimensions must match!')
+
+        # (1) and (2) vary over the outer dimensions of A and B. These are the
+        # dimensions of the product.
+        # (3) varies over the inner dimensions, to correlate the individual elements
+        # being multiplied.
+        for rows in range(m):  # (1)
+            new_matrix.append([])
+            for elements in range(q):  # (2)
+                tmp = 0
+                i, j = 0, 0
+                while i < n and j < p:  # (3)
+                    # the '+1' is because the get_elem method operates on the
+                    # human convention of using 1 as the starting index
+                    # for mathematical matrices
+                    tmp += A.get_elem(rows+1, j+1) * B.get_elem(i+1, elements+1)
+                    i += 1
+                    j += 1
+                new_matrix[rows].append(tmp)
+            if show_percent_complete:
+                print((rows/m)*100)
+
+        if vector:
+            return new_matrix[0][0]
+        else:
+            return Matrix.build(name, new_matrix)
+
+    @staticmethod
+    def scalar_product(A: Matrix, c: Union[float, int], name: str=None) -> Matrix:
+        m, n = A.size()
+        new_mat = []
+        for row in range(m):
+            new_mat.append([])
+            for col in range(n):
+                new_mat[row].append(A.get_elem(row+1, col+1) * c)
+        return Matrix.build(name, new_mat)
+
+    # get a matrix of predefined size of random integers
+    @staticmethod
+    def random_integer_matrix(matrix_name: str, rows: int, columns: int, rand_min: int, rand_max: int) -> Matrix:
+        mat = []
+        for i in range(rows):
+            mat.append([])
+            for j in range(columns):
+                mat[i].append(randint(rand_min, rand_max))
+        return Matrix.build(matrix_name, mat)
+
+    # this is to keep consistency among object types, while still being able to let vectors
+    # inherit Matrix
+    @staticmethod
+    def build(name: str, matrix: List) -> Matrix:
+        if len(matrix) == 1 or len(matrix[0]) == 1:
+            return Vector(name, matrix)
+        else:
+            return Matrix(name, matrix)
+
+    # returns the identity matrix of specified size.
+    @staticmethod
+    def identity(size: int, name=None) -> Matrix:
+        I = [[1 if i == j else 0 for j in range(size)] for i in range(size)]
+        if name is None:
+            name = 'I'
+        return Matrix.build(name, I)
+
+    # augments two different matrix object together
+    @staticmethod
+    def augment(A: Matrix, B: Matrix, name: str=None) -> Matrix:
+        m, n = A.size()
+        p, q = B.size()
+        mat1 = A.matrix
+        mat2 = B.matrix
+        if m != p:
+            raise IndexError('Matrices must have the same amount of rows to augment')
+        for row in range(m):
+            for col in range(q):
+                mat1[row].append(mat2[row][col])
+        if name is None:
+            name = '[' + A.get_name() + ' ' + B.get_name() + ']'
+        return Matrix.build(name, mat1)
+
+# TODO
+# * solution needs to be found for ef() and ref() returning improperly rounded
+#   results.
+class Matrix(MatrixOperations):
+    def __init__(self, name: str, matrix: List):
+        self.name = name
+        self.matrix = matrix
+
+    def get_name(self) -> str:
+        return self.name
+
+    def display(self, suppress_output: bool=False, show_label: bool=True):
+        largest_elem_len = 1
+        # All of the `if not suppress_output:` business basically
+        # strips all of the print formatting from the string, so that it easier to work with
+        # for mechanical purposes. It leaves the correct spacing, but removes tabs and name printings
+        if not suppress_output:
+            printable_matrix = '\t'
+        else:
+            printable_matrix = ''
+        for row in self.matrix:
+            for col in row:
+                if len(str(col)) > largest_elem_len:
+                    largest_elem_len = len(str(col))
+        for i in self.matrix:
+            for k in i:
+                printable_matrix += (str(k) + '  ' + (largest_elem_len - len(str(k))) * ' ')
+            if not suppress_output:
+                printable_matrix += '\n\t'
+            else:
+                printable_matrix += '\n'
+        if not suppress_output and show_label:
+            print(self.name + ' = (\n' + printable_matrix + '\b\b\b\b)\n')
+        elif not suppress_output and not show_label:
+            print(printable_matrix)
+        else:
+            return printable_matrix
+
+    # returns the row echelon form of the matrix. If det_output is True, function also returns det_op
+    # which can be used to compute the determinate
+    def ef(self, name: str=None, det_output: bool=False) -> Matrix:
+        A = deepcopy(self.matrix)
+        row, col, count = 0, 0, 0
+        det_op = 1
+        while row != len(A) and col != len(A[row]):
+            if A[row][col] == 0:
+                A.append(A.pop(row))
+                det_op *= -1
+                if count == len(A) - 1:
+                    col += 1
+                    count = 0
+                else:
+                    count += 1
+            elif A[row][col] == 1:
+                for x in range(row + 1, len(A)):
+                    row_op = [-A[x][col] * i for i in A[row]]
+                    A[x] = [row_op[i] + A[x][i] for i in range(len(A[x]))]
+                col += 1
+                row += 1
+            else:
+                det_op *= A[row][col]
+                A[row] = [x / abs(A[row][col]) if x == 0 else x/A[row][col] for x in A[row]]
+        if name is None:
+            name = 'ref(' + self.name + ')'
+        if det_output:
+            return Matrix.build(name, A), det_op
+        else:
+            return Matrix.build(name, A)
+
+    # returns the reduced row echelon form of the matrix
+    def ref(self, name: str=None) -> Matrix:
+        A = self.ef().matrix
+        for x in range(len(A)):
+            for row in range(x):
+                row_op = [-A[row][x] * i for i in A[x]]
+                A[row] = [row_op[i] + A[row][i] for i in range(len(A[row]))]
+        if name is None:
+            name = 'ref(' + self.name + ')'
+        return Matrix.build(name, A)
+
+    # returns the determinate of the matrix
+    def det(self) -> Union[float, int]:
+        if self.size()[0] != self.size()[1]:
+            raise IndexError('Cannot take the determinant of a non-square matrix!')
+        tmp, det_op = self.ef(det_output=True)
+        A = tmp.matrix
+        det = 1
+        for i in range(len(A) - 1):
+            det *= A[i][i]
+        return det * det_op
+
+    # returns the transpose of the matrix
+    def transpose(self, name: str=None) -> Matrix:
+        A = self.matrix
+        A = [[A[col][row] for col in range(len(A[row]))] for row in range(len(A))]
+        if name is None:
+            name = self.name + '^t'
+        return Matrix.build(name, A)
+
+    # returns true if matrix is invertible
+    def is_invert(self) -> bool:
+        if self.size()[0] != self.size()[1] or self.det() == 0:
+            return False
+        else:
+            return True
+
+    # returns the inverse of a matrix
+    def invert(self, name: str=None) -> Matrix:
+        if self.is_invert() is False:
+            raise AttributeError('Matrix is not invertible')
+        I = Matrix.identity(self.size()[0])
+        AI = Matrix.augment(self, I).ref().matrix
+        inverse = [[AI[row][col] for col in range(self.size()[0], len(AI[row]))] for row in range(self.size()[0])]
+        if name is None:
+            name = self.name + '^-1'
+        return Matrix.build(name, inverse)
+
+    def size(self) -> Tuple:
+        return len(self.matrix), len(self.matrix[0])
+
+    # any internal, mechanical use of get_elem will likely need to send (row+1, column+1) to
+    # get actual elements, because the program is designed to operate on human use of indexing matrices
+    # at 1, 1 not 0, 0
+    def get_elem(self, i, j):
+        return self.matrix[i-1][j-1]
+
+    def write_out(self, file: file_name=None) -> None:  # defaults to writing matrix to it's own file based on its name
+        if file is None:
+            file = self.name + '.dat'
+        writable_matrix = self.display(suppress_output=True)
+        with open(file, 'w', encoding='utf-8') as f:
+            f.write(writable_matrix)
+
+    def power(self, num: int, name: str=None) -> Matrix:
+        tmp = self
+        for i in range(num - 1):
+            tmp = Matrix.matrix_product(tmp, self, name)  # order shouldn't matter
+        return tmp
+
+    def get_list(self) -> List:
+        return self.matrix
+
+
+# TODO
+# Vector class needs cross and dot product methods
+class Vector(Matrix):
+
+    @staticmethod
+    def dot(A, B, name: str=None) -> scalar:
+        u = [[]]
+        v = []
+        for row in A.matrix:
+            for col in row:
+                u[0].append(col)
+        for row in B.matrix:
+            for col in row:
+                v.append([col])
+        q = Vector.build(A.get_name(), u)
+        p = Vector.build(B.get_name(), v)
+        if name is None:
+            name = 'dot(' + A.name + ', ' + B.name + ')'
+        return Vector.matrix_product(q, p, name, vector=True)